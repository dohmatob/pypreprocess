"""
This script checks that all the dataset is OK, using basic statistics
1. write an image of the coefficient of variation for each voxel
   in each session and subject
2. plot the time course of cross-voxel median coefficient of variation
   in each subject
3. plot the time courses of motion parameters

XXX TODO: plot CV maps (code disabled below in plot_cv_tc)
XXX TODO: use other statistics for QA (besides CV)
"""
import os
import glob
import numpy as np
from scipy import stats
import pylab as pl

import nibabel as ni
from nipy.labs import compute_mask_files
from nipy.labs import viz
from joblib import Memory as _Memory

EPS = np.finfo(float).eps


def plot_spm_motion_parameters(parameter_file, subject_id=None, format="png",
                               title=None):
    """ Plot motion parameters obtained with SPM software

    Parameters
    ----------
    parameter_file: string,
                    path of file containing the motion parameters
    """
    # load parameters
    motion = np.loadtxt(parameter_file)
    motion[:, 3:] *= (180. / np.pi)

    # do plotting
    pl.figure()
    pl.plot(motion)
    if not title is None:
        pl.title(title)
    elif not subject_id is None:
        pl.title("subject: %s" % subject_id)
    pl.xlabel('time(scans)')
    pl.legend(('Ty', 'Ty', 'Tz', 'Rx', 'Ry', 'Rz'))
    pl.ylabel('Estimated rigid-body motion (mm/degrees)')

    # dump image unto disk
    img_filename = "%s.%s" % (parameter_file, format)
    pl.savefig(img_filename, bbox_inches="tight")

    return img_filename


def check_mask(data):
    """
    Create the data mask and check that the volume is reasonable

    Parameters
    ----------
    data: string: path of some input data

    returns
    -------
    mask_array: array of shape ni.load(data).get_shape(),
                the binary mask

    """
    mask_array = compute_mask_files(epi_data[0])
    affine = ni.load(epi_data[0]).get_affine()
    vol = np.abs(np.linalg.det(affine)) * mask_array.sum() / 1000
    print 'The estimated brain volume is: %f cm^3, should be 1000< <2000' % vol
    return mask_array


def compute_cv(data, mask_array=None):
    if mask_array is not None:
        cv = .0 * mask_array
        cv[mask_array > 0] = data[mask_array > 0].std(-1) /\
            (data[mask_array > 0].mean(-1) + EPS)
    else:
        cv = data.std(-1) / (data.mean(-1) + EPS)

    return cv


def my_plot_cv_tc(epi_data, subject_id, mask_array=None):
    nim = ni.load(epi_data)
    affine = nim.get_affine()
    assert len(nim.shape) == 4

    # get the data
    data = nim.get_data()
    thr = stats.scoreatpercentile(data.ravel(), 7)
    data[data < thr] = thr

    # compute cv
    cv = compute_cv(data, mask_array)

    pl.plot(cv, label=subject_id)
    pl.legend()
    pl.xlabel('time(scans)')
    pl.ylabel('Median coefficient of variation')
    pl.axis('tight')

    output_filename = epi_data.sub(".nii", "").sub(".gz", "") + "_cv.png"
    pl.savefig(output_filename)

    return output_filename


<<<<<<< HEAD
def plot_cv_tc(epi_data, session_ids, subject_id, do_plot=True,
               write_image=True, mask=True, bg_image=False, plot_outfile=None,
               plot_cv_tc_diff=False,
               title=None,):
=======
def plot_cv_tc(epi_data, session_ids, subject_id, output_dir, do_plot=True,
               write_image=True, mask=True, bg_image=False,
               cv_plot_outfiles=None, cv_tc_plot_outfile=None, title=None):
>>>>>>> 5e6090dd
    """
    Compute coefficient of variation of the data and plot it

    Parameters
    ----------
    epi_data: list of strings, input fMRI 4D images
    session_ids: list of strings of the same length as epi_data,
                 session indexes (for figures)
    subject_id: string, id of the subject (for figures)
    do_plot: bool, optional,
             should we plot the resulting time course
    write_image: bool, optional,
                 should we write the cv image
    mask: bool or string, optional,
          (string) path of a mask or (bool)  should we mask the data
    bg_image: bool or string, optional,
              (string) pasth of a background image for display or (bool)
              should we compute such an image as the mean across inputs.
              if no, an MNI template is used (works for normalized data)
    """
    assert len(epi_data) == len(session_ids)
    if not cv_plot_outfiles:
        assert len(cv_plot_outfiles) == len(epi_data)

    cv_tc_ = []
    if isinstance(mask, basestring):
        mask_array = ni.load(mask).get_data() > 0
    elif mask == True:
        mask_array = compute_mask_files(epi_data[0])
    else:
        mask_array = None
    count = 0
    for (session_id, fmri_file) in zip(session_ids, epi_data):
        nim = ni.load(fmri_file)
        affine = nim.get_affine()
        if len(nim.shape) == 4:
            # get the data
            data = nim.get_data()
        else:
            # fixme: todo
            pass

        # compute the CV for the session
        cache_dir = os.path.join(output_dir, "CV")
        if not os.path.exists(cache_dir):
            os.makedirs(cache_dir)
        mem = _Memory(cache_dir)
        _compute_cv = mem.cache(compute_cv)
        cv = _compute_cv(data, mask_array)

        if write_image:
            # write an image
            data_dir = os.path.dirname(fmri_file)
            ni.save(ni.Nifti1Image(cv, affine),
                 os.path.join(data_dir, 'cv_%s.nii' % session_id))
            if bg_image == False:
                viz.plot_map(cv,
                             affine,
                             threshold=.01,
                             cmap=pl.cm.spectral,
                             black_bg=True,
                             title="subject: %s, session: %s" %\
                                 (subject_id, session_id))
            elif isinstance(bg_image, basestring):
                anat, anat_affine = (
                    ni.load(bg_image).get_data(),
                    ni.load(bg_image).get_affine())
            else:
                anat, anat_affine = data.mean(-1), affine
                viz.plot_map(cv, affine, threshold=.01,
                             cmap=pl.cm.spectral,
                             anat=anat, anat_affine=anat_affine)

            if not cv_plot_outfiles is None:
                pl.savefig(cv_plot_outfiles[count])
                count += 1

        # compute the time course of cv
        cv_tc_sess = np.median(
            np.sqrt((data[mask_array > 0].T /
                     data[mask_array > 0].mean(-1) - 1) ** 2), 1)

        cv_tc_.append(cv_tc_sess)
    cv_tc = np.concatenate(cv_tc_)

    if do_plot:
        # plot the time course of cv for different subjects
        pl.figure()
        pl.plot(cv_tc)  # , label=subject_id)

        if title:
            pl.title(title)

        pl.legend()
        pl.xlabel('time(scans)')
        pl.ylabel('Median CV')
        pl.axis('tight')

        if not cv_tc_plot_outfile is None:
            pl.savefig(cv_tc_plot_outfile)

        if plot_cv_tc_diff:
            cv_tc = np.diff(cv_tc)
            pl.figure()
            pl.plot(cv_tc) #  , label=subject_id)

            pl.legend()
            pl.xlabel('time(scans)')
            pl.ylabel('Differential median CV')
            pl.axis('tight')

            pl.savefig(plot_cv_tc_diff)

    return cv_tc


def plot_registration(reference, coregistered, black_bg=True,
                        title=None,
                        cut_coords=None,
                        plot_outfile=None):
    """
    QA for coregistration: plots a coregistered source as bg/contrast
    for the reference image. This way, see the similarity between the
    two images.

    """
    # set cut_coords
    if cut_coords is None:
        cut_coords = (-2, -28, 17)  # XXX FIXME: determine this!

    # plot the coregistered image
    coregistered_img = ni.load(coregistered)
    coregistered_data = coregistered_img.get_data()
    coregistered_affine = coregistered_img.get_affine()
    slicer = viz.plot_anat(anat=coregistered_data,
                           anat_affine=coregistered_affine,
                           black_bg=black_bg,
                           cut_coords=cut_coords,
                           title=title
                           )

    # overlap the reference image
    reference_img = ni.load(reference)
    reference_data = reference_img.get_data()
    reference_affine = reference_img.get_affine()
    slicer.edge_map(reference_data, reference_affine)

    if not plot_outfile is None:
        pl.savefig(plot_outfile, bbox_inches='tight', facecolor="k",
                   edgecolor="k")


# Demo
if __name__ == '__main__':
    data_dir = '/tmp/va100099/fmri/'
    session_ids = ['000007', '000009']
    subject_id = 'va100099'
    spm_motion_parameters = glob.glob(os.path.join(data_dir, 'rp*.txt'))
    epi_data = glob.glob(os.path.join(data_dir, 'wr*.nii'))
    epi_data.sort()

    plot_spm_motion_parameters(spm_motion_parameters)
    check_mask(epi_data[0])
    plot_cv_tc(epi_data, session_ids, subject_id)<|MERGE_RESOLUTION|>--- conflicted
+++ resolved
@@ -111,16 +111,9 @@
     return output_filename
 
 
-<<<<<<< HEAD
-def plot_cv_tc(epi_data, session_ids, subject_id, do_plot=True,
-               write_image=True, mask=True, bg_image=False, plot_outfile=None,
-               plot_cv_tc_diff=False,
-               title=None,):
-=======
 def plot_cv_tc(epi_data, session_ids, subject_id, output_dir, do_plot=True,
                write_image=True, mask=True, bg_image=False,
                cv_plot_outfiles=None, cv_tc_plot_outfile=None, title=None):
->>>>>>> 5e6090dd
     """
     Compute coefficient of variation of the data and plot it
 
@@ -160,8 +153,7 @@
             # get the data
             data = nim.get_data()
         else:
-            # fixme: todo
-            pass
+            raise RuntimeError, "expecting 4D image, got %iD" % len(nim.shape)
 
         # compute the CV for the session
         cache_dir = os.path.join(output_dir, "CV")
@@ -222,17 +214,17 @@
         if not cv_tc_plot_outfile is None:
             pl.savefig(cv_tc_plot_outfile)
 
-        if plot_cv_tc_diff:
-            cv_tc = np.diff(cv_tc)
-            pl.figure()
-            pl.plot(cv_tc) #  , label=subject_id)
-
-            pl.legend()
-            pl.xlabel('time(scans)')
-            pl.ylabel('Differential median CV')
-            pl.axis('tight')
-
-            pl.savefig(plot_cv_tc_diff)
+        # if plot_cv_tc_diff:
+        #     cv_tc = np.diff(cv_tc)
+        #     pl.figure()
+        #     pl.plot(cv_tc) #  , label=subject_id)
+
+        #     pl.legend()
+        #     pl.xlabel('time(scans)')
+        #     pl.ylabel('Differential median CV')
+        #     pl.axis('tight')
+
+        #     pl.savefig(plot_cv_tc_diff)
 
     return cv_tc
 
@@ -269,8 +261,56 @@
     slicer.edge_map(reference_data, reference_affine)
 
     if not plot_outfile is None:
-        pl.savefig(plot_outfile, bbox_inches='tight', facecolor="k",
+        pl.savefig(plot_outfile, dpi=200, bbox_inches='tight', facecolor="k",
                    edgecolor="k")
+
+
+def plot_segmentation(img_filename, gm_filename, wm_filename, csf_filename,
+                      output_filename=None, cut_coords=None,
+                      title='GM + WM + CSF segmentation'):
+    """
+    Plot a contour mapping of the GM, WM, and CSF of a subject's anatomical.
+
+    """
+    if cut_coords is None:
+        cut_coords = (-2, -28, 17)
+
+    fig = pl.figure(edgecolor='k', facecolor='k')
+
+    # plot img
+    img = ni.load(img_filename)
+    anat = img.get_data()
+    anat_affine = img.get_affine()
+    slicer = viz.plot_anat(anat, anat_affine, cut_coords=cut_coords,
+                           black_bg=True, cmap=pl.cm.spectral, figure=fig)
+
+    # draw a GM contour map
+    gm = ni.load(gm_filename)
+    gm_template = gm.get_data()
+    gm_affine = gm.get_affine()
+    slicer.contour_map(gm_template, gm_affine, levels=[.51], colors=["k"])
+
+    # draw a WM contour map
+    wm = ni.load(wm_filename)
+    wm_template = wm.get_data()
+    wm_affine = wm.get_affine()
+    slicer.contour_map(wm_template, wm_affine, levels=[.51], colors=["w"])
+
+    # draw a CSF contour map
+    csf = ni.load(csf_filename)
+    csf_template = csf.get_data()
+    csf_affine = csf.get_affine()
+    slicer.contour_map(csf_template, csf_affine, levels=[.51], colors=['r'])
+
+    # misc
+    slicer.title(title, size=12, color='w',
+                 alpha=0)
+    # pl.legend(("WM", "CSF", "GM"))
+
+    if not output_filename is None:
+        fig.savefig(output_filename, dpi=200, bbox_inches='tight',
+                    facecolor="k",
+                    edgecolor="k")
 
 
 # Demo
