--- conflicted
+++ resolved
@@ -111,15 +111,8 @@
 
     fwhm: list of 3 floats, optional (default None)
         FWHM for smoothing kernel
-<<<<<<< HEAD
-<<<<<<< HEAD
-    write_preproc_images: bool, optional (default False)
-=======
-=======
-
->>>>>>> c7241c5e
+
     write_preproc_output_images: bool, optional (default False)
->>>>>>> 2739ef9dda419cdad697eaeb6f6944592f54ef3a
         if set, then the preprocessed images will be written unto disk
         at the end of the pipeline
 
